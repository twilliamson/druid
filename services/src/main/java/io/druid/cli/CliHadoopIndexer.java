--- conflicted
+++ resolved
@@ -55,11 +55,7 @@
   private String hadoopCoordinates = "org.apache.hadoop:hadoop-core:1.0.3";
 
   @Option(name = "hadoopDependencies",
-<<<<<<< HEAD
           description = "The maven coordinates to the version of hadoop and all dependencies to run with. Defaults to using org.apache.hadoop:hadoop-core:1.0.3")
-=======
-          description = "The maven coordinates to the version of hadoop to run with. Defaults to org.apache.hadoop:hadoop-core:1.0.3")
->>>>>>> 0dc864d5
   private List<String> hadoopDependencyCoordinates = Arrays.<String>asList("org.apache.hadoop:hadoop-core:1.0.3");
 
   @Inject
